--- conflicted
+++ resolved
@@ -16,12 +16,7 @@
 
 import click
 
-<<<<<<< HEAD
-import dg.config
-import dg.utils.click as dgclick
-=======
 import dg.lib.click as dgclick
->>>>>>> 5087a698
 
 
 def get_click_multi_command_class() -> type[click.Command]:
